0.7.2:
 - add a debian watch file
 - add 'sudo' entry to ubuntu's default user (LP: #1080717)
 - fix resizefs module when 'noblock' was provided (LP: #1080985)
 - make sure there is no blank line before cloud-init entry in
   there are no blank lines in /etc/ca-certificates.conf (LP: #1077020)
 - fix sudoers writing when entry is a string (LP: #1079002)
 - tools/write-ssh-key-fingerprints: use '-s' rather than '--stderr'
   option (LP: #1083715)
<<<<<<< HEAD
 - make install of puppet configurable (LP: #1090205) [Craig Tracey]
=======
 - support omnibus installer for chef [Anatoliy Dobrosynets]
>>>>>>> cbd1ca76
0.7.1:
 - sysvinit: fix missing dependency in cloud-init job for RHEL 5.6 
 - config-drive: map hostname to local-hostname (LP: #1061964)
 - landscape: install landscape-client package if not installed.
   only take action if cloud-config is present (LP: #1066115)
 - cc_landscape: restart landscape after install or config (LP: #1070345)
 - multipart/archive.  do not fail on unknown headers in multipart
   mime or cloud-archive config (LP: #1065116).
 - tools/Z99-cloud-locale-test.sh: avoid warning when user's shell is
   zsh (LP: #1073077)
 - fix stack trace when unknown user-data input had unicode (LP: #1075756)
 - split 'apt-update-upgrade' config module into 'apt-configure' and
   'package-update-upgrade-install'.  The 'package-update-upgrade-install'
   will be a cross distro module.
 - Cleanups:
   - Remove usage of paths.join, as all code should run through util helpers
   - Fix pylint complaining about tests folder 'helpers.py' not being found
   - Add a pylintrc file that is used instead options hidden in 'run_pylint'
 - fix bug where cloud-config from user-data could not affect system_info
   settings [revno 703] (LP: #1076811)
 - for write fqdn to system config for rh/fedora [revno 704]
 - add yaml/cloud config examples checking tool [revno 706]
 - Fix the merging of group configuration when that group configuration is a
   dict => members. [revno 707]
 - add yum_add_repo configuration module for adding additional yum repos
 - fix public key importing with config-drive-v2 datasource (LP: #1077700)
 - handle renaming and fixing up of marker names (LP: 1075980) [revno 710]
   this relieves that burden from the distro/packaging.
 - group config: fix how group members weren't being translated correctly
   when the group: [member, member...] format was used (LP: #1077245)
 - sysconfig: fix how the /etc/sysconfig/network should be using the fully
   qualified domain name instead of the partially qualified domain name
   which is used in the ubuntu/debian case (LP: #1076759)
 - fix how string escaping was not working when the string was a unicode
   string which was causing the warning message not to be written
   out (LP: #1075756)
 - for boto > 0.6.0 there was a lazy load of the metadata added, when cloud-init
   runs the usage of this lazy loading is hidden and since that lazy loading 
   will be performed on future attribute access we must traverse the lazy loaded
   dictionary and force it to full expand so that if cloud-init blocks the ec2
   metadata port the lazy loaded dictionary will continue working properly
   instead of trying to make additional url calls which will fail (LP: #1068801)
 - use a set of helper/parsing classes to perform system configuration
   for easier test.  (/etc/sysconfig, /etc/hostname, resolv.conf, /etc/hosts)
 - add power_state_change config module for shutting down stystem after
   cloud-init finishes. (LP: #1064665)
0.7.0:
 - add a 'exception_cb' argument to 'wait_for_url'.  If provided, this
   method will be called back with the exception received and the message.
 - utilize the 'exception_cb' above to modify the oauth timestamp in 
   DataSourceMAAS requests if a 401 or 403 is received. (LP: #978127)
 - catch signals and exit rather than stack tracing
 - if logging fails, enable a fallback logger by patching the logging module
 - do not 'start networking' in cloud-init-nonet, but add
   cloud-init-container job that runs only if in container and emits
   net-device-added (LP: #1031065)
 - search only top level dns for 'instance-data' in DataSourceEc2 (LP: #1040200)
 - add support for config-drive-v2 (LP:#1037567)
 - support creating users, including the default user.
   [Ben Howard] (LP: #1028503)
 - add apt_reboot_if_required to reboot if an upgrade or package installation
   forced the need for one (LP: #1038108)
 - allow distro mirror selection to include availability-zone (LP: #1037727)
 - allow arch specific mirror selection (select ports.ubuntu.com on arm)
   LP: #1028501
 - allow specification of security mirrors (LP: #1006963)
 - add the 'None' datasource (LP: #906669), which will allow jobs
   to run even if there is no "real" datasource found.
 - write ssh authorized keys to console, ssh_authkey_fingerprints
   config module [Joshua Harlow] (LP: #1010582)
 - Added RHEVm and vSphere support as source AltCloud [Joseph VLcek]
 - add write-files module (LP: #1012854)
 - Add setuptools + cheetah to debian package build dependencies (LP: #1022101)
 - Adjust the sysvinit local script to provide 'cloud-init-local' and have
   the cloud-config script depend on that as well.
 - Add the 'bzr' name to all packages built
 - Reduce logging levels for certain non-critical cases to DEBUG instead of the
   previous level of WARNING
 - unified binary that activates the various stages
   - Now using argparse + subcommands to specify the various CLI options
 - a stage module that clearly separates the stages of the different
   components (also described how they are used and in what order in the
   new unified binary)
 - user_data is now a module that just does user data processing while the
   actual activation and 'handling' of the processed user data is done via
   a separate set of files (and modules) with the main 'init' stage being the
   controller of this
   - creation of boot_hook, cloud_config, shell_script, upstart_job version 2
     modules (with classes that perform there functionality) instead of those
     having functionality that is attached to the cloudinit object (which
     reduces reuse and limits future functionality, and makes testing harder)
 - removal of global config that defined paths, shared config, now this is
   via objects making unit testing testing and global side-effects a non issue
 - creation of a 'helpers.py' 
   - this contains an abstraction for the 'lock' like objects that the various 
     module/handler running stages use to avoid re-running a given 
     module/handler for a given frequency. this makes it separated from 
     the actual usage of that object (thus helpful for testing and clear lines
     usage and how the actual job is accomplished)
     - a common 'runner' class is the main entrypoint using these locks to
       run function objects passed in (along with there arguments) and there
       frequency
   - add in a 'paths' object that provides access to the previously global
     and/or config based paths (thus providing a single entrypoint object/type
     that provides path information)
       - this also adds in the ability to change the path when constructing 
       that path 'object' and adding in additional config that can be used to 
       alter the root paths of 'joins' (useful for testing or possibly useful
       in chroots?)
        - config options now avaiable that can alter the 'write_root' and the 
         'read_root' when backing code uses the paths join() function
   - add a config parser subclass that will automatically add unknown sections
     and return default values (instead of throwing exceptions for these cases)
   - a new config merging class that will be the central object that knows
     how to do the common configuration merging from the various configuration
     sources. The order is the following:
     - cli config files override environment config files
       which override instance configs which override datasource
       configs which override base configuration which overrides
       default configuration.
 - remove the passing around of the 'cloudinit' object as a 'cloud' variable
   and instead pass around an 'interface' object that can be given to modules
   and handlers as there cloud access layer while the backing of that
   object can be varied (good for abstraction and testing)
 - use a single set of functions to do importing of modules
 - add a function in which will search for a given set of module names with
   a given set of attributes and return those which are found
 - refactor logging so that instead of using a single top level 'log' that
   instead each component/module can use its own logger (if desired), this
   should be backwards compatible with handlers and config modules that used
   the passed in logger (its still passed in)
   - ensure that all places where exception are caught and where applicable
     that the util logexc() is called, so that no exceptions that may occur
     are dropped without first being logged (where it makes sense for this 
     to happen)
 - add a 'requires' file that lists cloud-init dependencies
   - applying it in package creation (bdeb and brpm) as well as using it
     in the modified setup.py to ensure dependencies are installed when
     using that method of packaging
 - add a 'version.py' that lists the active version (in code) so that code
   inside cloud-init can report the version in messaging and other config files
 - cleanup of subprocess usage so that all subprocess calls go through the
   subp() utility method, which now has an exception type that will provide
   detailed information on python 2.6 and 2.7
 - forced all code loading, moving, chmod, writing files and other system
   level actions to go through standard set of util functions, this greatly 
   helps in debugging and determining exactly which system actions cloud-init is
   performing
 - adjust url fetching and url trying to go through a single function that
   reads urls in the new 'url helper' file, this helps in tracing, debugging
   and knowing which urls are being called and/or posted to from with-in 
   cloud-init code
   - add in the sending of a 'User-Agent' header for all urls fetched that
     do not provide there own header mapping, derive this user-agent from
     the following template, 'Cloud-Init/{version}' where the version is the
     cloud-init version number
 - using prettytable for netinfo 'debug' printing since it provides a standard
   and defined output that should be easier to parse than a custom format
 - add a set of distro specific classes, that handle distro specific actions
   that modules and or handler code can use as needed, this is organized into
   a base abstract class with child classes that implement the shared 
   functionality. config determines exactly which subclass to load, so it can
   be easily extended as needed.
   - current functionality
      - network interface config file writing
      - hostname setting/updating
      - locale/timezone/ setting
      - updating of /etc/hosts (with templates or generically)
      - package commands (ie installing, removing)/mirror finding
      - interface up/down activating
   - implemented a debian + ubuntu subclass
   - implemented a redhat + fedora subclass
 - adjust the root 'cloud.cfg' file to now have distrobution/path specific 
   configuration values in it. these special configs are merged as the normal
   config is, but the system level config is not passed into modules/handlers
   - modules/handlers must go through the path and distro object instead
 - have the cloudstack datasource test the url before calling into boto to 
   avoid the long wait for boto to finish retrying and finally fail when
   the gateway meta-data address is unavailable
 - add a simple mock ec2 meta-data python based http server that can serve a
   very simple set of ec2 meta-data back to callers
      - useful for testing or for understanding what the ec2 meta-data 
        service can provide in terms of data or functionality
 - for ssh key and authorized key file parsing add in classes and util functions
   that maintain the state of individual lines, allowing for a clearer 
   separation of parsing and modification (useful for testing and tracing)
 - add a set of 'base' init.d scripts that can be used on systems that do
   not have full upstart or systemd support (or support that does not match
   the standard fedora/ubuntu implementation)
   - currently these are being tested on RHEL 6.2
 - separate the datasources into there own subdirectory (instead of being
   a top-level item), this matches how config 'modules' and user-data 'handlers'
   are also in there own subdirectory (thus helping new developers and others
   understand the code layout in a quicker manner)
 - add the building of rpms based off a new cli tool and template 'spec' file
   that will templatize and perform the necessary commands to create a source
   and binary package to be used with a cloud-init install on a 'rpm' supporting
   system
   - uses the new standard set of requires and converts those pypi requirements
     into a local set of package requirments (that are known to exist on RHEL
     systems but should also exist on fedora systems)
 - adjust the bdeb builder to be a python script (instead of a shell script) and
   make its 'control' file a template that takes in the standard set of pypi 
   dependencies and uses a local mapping (known to work on ubuntu) to create the
   packages set of dependencies (that should also work on ubuntu-like systems)
 - pythonify a large set of various pieces of code
   - remove wrapping return statements with () when it has no effect
   - upper case all constants used
   - correctly 'case' class and method names (where applicable)
   - use os.path.join (and similar commands) instead of custom path creation
   - use 'is None' instead of the frowned upon '== None' which picks up a large
     set of 'true' cases than is typically desired (ie for objects that have
     there own equality)
   - use context managers on locks, tempdir, chdir, file, selinux, umask, 
     unmounting commands so that these actions do not have to be closed and/or
     cleaned up manually in finally blocks, which is typically not done and will
     eventually be a bug in the future
   - use the 'abc' module for abstract classes base where possible
      - applied in the datasource root class, the distro root class, and the
        user-data v2 root class
 - when loading yaml, check that the 'root' type matches a predefined set of
   valid types (typically just 'dict') and throw a type error if a mismatch
   occurs, this seems to be a good idea to do when loading user config files
 - when forking a long running task (ie resizing a filesytem) use a new util
   function that will fork and then call a callback, instead of having to
   implement all that code in a non-shared location (thus allowing it to be
   used by others in the future)
 - when writing out filenames, go through a util function that will attempt to
   ensure that the given filename is 'filesystem' safe by replacing '/' with
   '_' and removing characters which do not match a given whitelist of allowed
   filename characters
 - for the varying usages of the 'blkid' command make a function in the util
   module that can be used as the single point of entry for interaction with
   that command (and its results) instead of having X separate implementations
 - place the rfc 8222 time formatting and uptime repeated pieces of code in the
   util module as a set of function with the name 'time_rfc2822'/'uptime'
 - separate the pylint+pep8 calling from one tool into two indivudal tools so
   that they can be called independently, add make file sections that can be 
   used to call these independently
 - remove the support for the old style config that was previously located in
   '/etc/ec2-init/ec2-config.cfg', no longer supported!
 - instead of using a altered config parser that added its own 'dummy' section
   on in the 'mcollective' module, use configobj which handles the parsing of
   config without sections better (and it also maintains comments instead of
   removing them)
 - use the new defaulting config parser (that will not raise errors on sections
   that do not exist or return errors when values are fetched that do not exist)
   in the 'puppet' module
 - for config 'modules' add in the ability for the module to provide a list of 
   distro names which it is known to work with, if when ran and the distro being
   used name does not match one of those in this list, a warning will be written
   out saying that this module may not work correctly on this distrobution
 - for all dynamically imported modules ensure that they are fixed up before 
   they are used by ensuring that they have certain attributes, if they do not
   have those attributes they will be set to a sensible set of defaults instead
 - adjust all 'config' modules and handlers to use the adjusted util functions
   and the new distro objects where applicable so that those pieces of code can 
   benefit from the unified and enhanced functionality being provided in that
   util module
 - fix a potential bug whereby when a #includeonce was encountered it would
   enable checking of urls against a cache, if later a #include was encountered
   it would continue checking against that cache, instead of refetching (which
   would likely be the expected case)
 - add a openstack/nova based pep8 extension utility ('hacking.py') that allows
   for custom checks (along with the standard pep8 checks) to occur when running
   'make pep8' and its derivatives
0.6.4:
 - support relative path in AuthorizedKeysFile (LP: #970071).
 - make apt-get update run with --quiet (suitable for logging) (LP: #1012613)
 - cc_salt_minion: use package 'salt-minion' rather than 'salt' (LP: #996166)
 - use yaml.safe_load rather than yaml.load (LP: #1015818)
0.6.3:
 - add sample systemd config files [Garrett Holmstrom]
 - add Fedora support [Garrent Holstrom] (LP: #883286)
 - fix bug in netinfo.debug_info if no net devices available (LP: #883367)
 - use python module hashlib rather than md5 to avoid deprecation warnings.
 - support configuration of mirror based on dns name ubuntu-mirror in
   local domain.
 - support setting of Acquire::HTTP::Proxy via 'apt_proxy'
 - DataSourceEc2: more resilliant to slow metadata service
   - config change: 'retries' dropped, 'max_wait' added, timeout increased
 - close stdin in all cloud-init programs that are launched at boot 
   (LP: #903993)
 - revert management of /etc/hosts to 0.6.1 style (LP: #890501, LP: #871966)
 - write full ssh keys to console for easy machine consumption (LP: #893400)
 - put INSTANCE_ID environment variable in bootcmd scripts
 - add 'cloud-init-per' script for easily running things with a given frequency
 - replace cloud-init-run-module with cloud-init-per
 - support configuration of landscape-client via cloud-config (LP: #857366)
 - part-handlers now get base64 decoded content rather than 2xbase64 encoded
   in the payload parameter. (LP: #874342)
 - add test case framework [Mike Milner] (LP: #890851)
 - fix pylint warnings [Juerg Haefliger] (LP: #914739)
 - add support for adding and deleting CA Certificates [Mike Milner] 
   (LP: #915232)
 - in ci-info lines, use '.' to indicate empty field for easier machine reading
 - support empty lines in "#include" files (LP: #923043)
 - support configuration of salt minions (Jeff Bauer) (LP: #927795)
 - DataSourceOVF: only search for OVF data on ISO9660 filesystems (LP: #898373)
 - DataSourceConfigDrive: support getting data from openstack config drive
   (LP: #857378)
 - DataSourceNoCloud: support seed from external disk of ISO or vfat
   (LP: #857378)
 - DataSourceNoCloud: support inserting /etc/network/interfaces
 - DataSourceMaaS: add data source for Ubuntu Machines as a Service (MaaS)
   (LP: #942061)
 - DataSourceCloudStack: add support for CloudStack datasource [Cosmin Luta]
 - add option 'apt_pipelining' to address issue with S3 mirrors 
   (LP: #948461) [Ben Howard]
 - warn on non-multipart, non-handled user-data [Martin Packman]
 - run resizefs in the background in order to not block boot (LP: #961226)
 - Fix bug in Chef support where validation_key was present in config, but
   'validation_cert' was not (LP: #960547)
 - Provide user friendly message when an invalid locale is set 
   [Ben Howard] (LP: #859814)
 - Support reading cloud-config from kernel command line parameter and
   populating local file with it, which can then provide data for DataSources
 - improve chef examples for working configurations on 11.10 and 12.04 
   [Lorin Hochstein] (LP: #960564)

0.6.2:
 - fix bug where update was not done unless update was explicitly set.
   It would not be run if 'upgrade' or packages were set to be installed
 - fix bug in part-handler code, that prevented working part-handlers
   (LP: #739694)
 - fix bug in resizefs cloud-config that would cause trace based on
   failure of 'blkid /dev/root' (LP: #726938)
 - convert dos formated files to unix for user-scripts, boothooks,
   and upstart jobs (LP: #744965)
 - fix bug in seeding of grub dpkg configuration (LP: #752361) due
   to renamed devices in newer (natty) kernels (/dev/sda1 -> /dev/xvda1)
 - make metadata urls configurable, to support eucalyptus in
   STATIC or SYSTEM modes (LP: #761847)
 - support disabling byobu in cloud-config
 - run cc_ssh as a cloud-init module so it is guaranteed to run before
   ssh starts (LP: #781101)
 - make prefix for keys added to /root/.ssh/authorized_keys configurable
   and add 'no-port-forwarding,no-agent-forwarding,no-X11-forwarding'
   to the default (LP: #798505)
 - make 'cloud-config ready' command configurable (LP: #785551)
 - make fstab fields used to 'fill in' shorthand entries configurable
   This means you do not have to have 'nobootwait' in the values
   (LP: #785542)
 - read /etc/ssh/sshd_config for AuthorizedKeysFile rather than
   assuming ~/.ssh/authorized_keys (LP: #731849)
 - fix cloud-init in ubuntu lxc containers (LP: #800824)
 - sanitize hosts file for system's hostname to 127.0.1.1 (LP: #802637)
 - add chef support (cloudinit/CloudConfig/cc_chef.py) (LP: ##798844)
 - do not give trace on failure to resize in lxc container (LP: #800856)
 - increase the timeout on url gets for "seedfrom" values (LP: #812646)
 - do not write entries for ephemeral0 on t1.micro (LP: #744019)
 - support 'include-once' so that expiring or one-time use urls can
   be used for '#include' to provide sensitive data.
 - support for passing public and private keys to mcollective via cloud-config
 - support multiple staticly configured network devices, as long as
   all of them come up early (LP: #810044)
 - Changes to handling user data mean that:
   * boothooks will now run more than once as they were intended (and as
     bootcmd commands do)
   * cloud-config and user-scripts will be updated from user data every boot
 - Fix issue where 'isatty' would return true for apt-add-repository.
   apt-add-repository would get stdin which was attached to a terminal
   (/dev/console) and would thus hang when running during boot.  (LP: 831505)
   This was done by changing all users of util.subp to have None input unless
   specified
 - Add some debug info to the console when cloud-init runs.
   This is useful if debugging, IP and route information is printed to the 
   console.
 - change the mechanism for handling .ssh/authorized_keys, to update entries
   rather than appending.  This ensures that the authorized_keys that are
   being inserted actually do something (LP: #434076, LP: #833499)
 - log warning on failure to set hostname (LP: #832175)
 - upstart/cloud-init-nonet.conf: wait for all network interfaces to be up
   allow for the possibility of /var/run != /run.
 - DataSourceNoCloud, DataSourceOVF : do not provide a default hostname.
   This way the configured hostname of the system will be used if not provided
   by metadata (LP: #838280)
 - DataSourceOVF: change the default instance id to 'iid-dsovf' from 'nocloud'
 - Improve the OVF documentation, and provide a simple command line
   tool for creating a useful ISO file.

0.6.1:
 - fix bug in fixing permission on /var/log/cloud-init.log (LP: #704509)
 - improve comment strings in rsyslog file tools/21-cloudinit.conf
 - add previous-instance-id and previous-datasource files to datadir
 - add 'datasource' file to instance dir
 - add setting of passwords and enabling/disabling of PasswordAuthentication
   for sshd.  By default no changes are done to sshd.
 - fix for puppet configuration options (LP: #709946) [Ryan Lane]
 - fix pickling of DataSource, which broke seeding.
 - turn resize_rootfs default to True
 - avoid mounts in DataSourceOVF if 'read' on device fails
   'mount /dev/sr0' for an empty virtual cdrom device was taking 18 seconds
 - add 'manual_cache_clean' option to select manual cleaning of
   the /var/lib/cloud/instance/ link, for a data source that might
   not be present on every boot
 - make DataSourceEc2 retries and timeout configurable
 - add helper routines for apt-get update and install
 - add 'bootcmd' like 'runcmd' to cloud-config syntax for running things early
 - move from '#opt_include' in config file format to conf_d.
   ie, now files in /etc/cloud.cfg.d/ is read rather than reading
   '#opt_include <filename>' or '#include <filename>' in cloud.cfg
 - allow /etc/hosts to be written from hosts.tmpl. which allows
   getting local-hostname into /etc/hosts (LP: #720440)
 - better handle startup if there is no eth0 (LP: #714807)
 - update rather than append in puppet config [Marc Cluet]
 - add cloud-config for mcollective [Marc Cluet]
0.6.0:
 - change permissions of /var/log/cloud-init.log to accomodate
   syslog writing to it (LP: #704509)
 - rework of /var/lib/cloud layout
 - remove updates-check (LP: #653220)
 - support resizing / on first boot (enabled by default)
 - added support for running CloudConfig modules at cloud-init time
   rather than cloud-config time, and the new 'cloud_init_modules'
   entry in cloud.cfg to indicate which should run then.
   The driving force behind this was to have the rsyslog module
   able to run before rsyslog even runs so that a restart would
   not be needed (rsyslog on ubuntu runs on 'filesystem')
 - moved setting and updating of hostname to cloud_init_modules
   this allows the user to easily disable these from running.
   This also means:
   - the semaphore name for 'set_hostname' and 'update_hostname'
     changes to 'config_set_hostname' and 'config_update_hostname'
 - added cloud-config option 'hostname' for setting hostname
 - moved upstart/cloud-run-user-script.conf to upstart/cloud-final.conf
 - cloud-final.conf now runs runs cloud-config modules similar
   to cloud-config and cloud-init.
 - LP: #653271 
   - added writing of "boot-finished" to /var/lib/cloud/instance/boot-finished
     this is the last thing done, indicating cloud-init is finished booting
   - writes message to console with timestamp and uptime
 - write ssh keys to console as one of the last things done
   this is to ensure they don't get run off the 'get-console-ouptut' buffer
 - user_scripts run via cloud-final and thus semaphore renamed from
   user_scripts to config_user_scripts
 - add support for redirecting output of cloud-init, cloud-config, cloud-final
   via the config file, or user data config file
 - add support for posting data about the instance to a url (phone_home)
 - add minimal OVF transport (iso) support
 - make DataSources that are attempted dynamic and configurable from
   system config. changen "cloud_type: auto" as configuration for this
   to 'datasource_list: [ "Ec2" ]'.  Each of the items in that list
   must be modules that can be loaded by "DataSource<item>"
 - add 'timezone' option to cloud-config (LP: #645458)
 - Added an additional archive format, that can be used for multi-part
   input to cloud-init.  This may be more user friendly then mime-multipart
   See example in doc/examples/cloud-config-archive.txt (LP: #641504)
 - add support for reading Rightscale style user data (LP: #668400)
   and acting on it in cloud-config (cc_rightscale_userdata.py)
 - make the message on 'disable_root' more clear (LP: #672417)
 - do not require public key if private is given in ssh cloud-config 
   (LP: #648905)<|MERGE_RESOLUTION|>--- conflicted
+++ resolved
@@ -7,11 +7,8 @@
  - fix sudoers writing when entry is a string (LP: #1079002)
  - tools/write-ssh-key-fingerprints: use '-s' rather than '--stderr'
    option (LP: #1083715)
-<<<<<<< HEAD
  - make install of puppet configurable (LP: #1090205) [Craig Tracey]
-=======
  - support omnibus installer for chef [Anatoliy Dobrosynets]
->>>>>>> cbd1ca76
 0.7.1:
  - sysvinit: fix missing dependency in cloud-init job for RHEL 5.6 
  - config-drive: map hostname to local-hostname (LP: #1061964)
