# vi: ts=4 expandtab
#
#    Copyright (C) 2012 Canonical Ltd.
#    Copyright (C) 2012 Hewlett-Packard Development Company, L.P.
#    Copyright (C) 2012 Yahoo! Inc.
#
#    Author: Scott Moser <scott.moser@canonical.com>
#    Author: Juerg Haefliger <juerg.haefliger@hp.com>
#    Author: Joshua Harlow <harlowja@yahoo-inc.com>
#
#    This program is free software: you can redistribute it and/or modify
#    it under the terms of the GNU General Public License version 3, as
#    published by the Free Software Foundation.
#
#    This program is distributed in the hope that it will be useful,
#    but WITHOUT ANY WARRANTY; without even the implied warranty of
#    MERCHANTABILITY or FITNESS FOR A PARTICULAR PURPOSE.  See the
#    GNU General Public License for more details.
#
#    You should have received a copy of the GNU General Public License
#    along with this program.  If not, see <http://www.gnu.org/licenses/>.

import os

from cloudinit import distros
from cloudinit import helpers
from cloudinit import log as logging
from cloudinit import util

from cloudinit.distros.parsers.hostname import HostnameConf

from cloudinit.settings import PER_INSTANCE

LOG = logging.getLogger(__name__)


class Distro(distros.Distro):
    hostname_conf_fn = "/etc/hostname"
    locale_conf_fn = "/etc/default/locale"
    network_conf_fn = "/etc/network/interfaces"
    tz_conf_fn = "/etc/timezone"
    tz_local_fn = "/etc/localtime"
    tz_zone_dir = "/usr/share/zoneinfo"

    def __init__(self, name, cfg, paths):
        distros.Distro.__init__(self, name, cfg, paths)
        # This will be used to restrict certain
        # calls from repeatly happening (when they
        # should only happen say once per instance...)
        self._runner = helpers.Runners(paths)

    def apply_locale(self, locale, out_fn=None):
        if not out_fn:
<<<<<<< HEAD
            out_fn = '/etc/default/locale'
=======
            out_fn = self.locale_conf_fn
>>>>>>> 29b4adef
        util.subp(['locale-gen', locale], capture=False)
        util.subp(['update-locale', locale], capture=False)
        # "" provides trailing newline during join
        lines = [
            util.make_header(),
            'LANG="%s"' % (locale),
            "",
        ]
        util.write_file(out_fn, "\n".join(lines))

    def install_packages(self, pkglist):
        self.update_package_sources()
        self.package_command('install', pkglist)

    def _write_network(self, settings):
<<<<<<< HEAD
        util.write_file("/etc/network/interfaces", settings)
=======
        util.write_file(self.network_conf_fn, settings)
>>>>>>> 29b4adef
        return ['all']

    def _bring_up_interfaces(self, device_names):
        use_all = False
        for d in device_names:
            if d == 'all':
                use_all = True
        if use_all:
            return distros.Distro._bring_up_interface(self, '--all')
        else:
            return distros.Distro._bring_up_interfaces(self, device_names)

<<<<<<< HEAD
    def set_hostname(self, hostname, fqdn=None):
        self._write_hostname(hostname, "/etc/hostname")
        LOG.debug("Setting hostname to %s", hostname)
        util.subp(['hostname', hostname])

    def _write_hostname(self, hostname, out_fn):
        # "" gives trailing newline.
        util.write_file(out_fn, "%s\n" % str(hostname), 0644)

    def update_hostname(self, hostname, fqdn, prev_fn):
        hostname_prev = self._read_hostname(prev_fn)
        hostname_in_etc = self._read_hostname("/etc/hostname")
        update_files = []
        if not hostname_prev or hostname_prev != hostname:
            update_files.append(prev_fn)
        if (not hostname_in_etc or
            (hostname_in_etc == hostname_prev and
             hostname_in_etc != hostname)):
            update_files.append("/etc/hostname")
        for fn in update_files:
            try:
                self._write_hostname(hostname, fn)
            except:
                util.logexc(LOG, "Failed to write hostname %s to %s",
                            hostname, fn)
        if (hostname_in_etc and hostname_prev and
            hostname_in_etc != hostname_prev):
            LOG.debug(("%s differs from /etc/hostname."
                        " Assuming user maintained hostname."), prev_fn)
        if "/etc/hostname" in update_files:
            LOG.debug("Setting hostname to %s", hostname)
            util.subp(['hostname', hostname])
=======
    def set_hostname(self, hostname):
        self._write_hostname(hostname, self.hostname_conf_fn)
        self._apply_hostname(hostname)

    def _write_hostname(self, your_hostname, out_fn):
        conf = self._read_hostname_conf(out_fn)
        if not conf:
            conf = HostnameConf('')
            conf.parse()
        conf.set_hostname(your_hostname)
        util.write_file(out_fn, str(conf), 0644)

    def _read_system_hostname(self):
        conf = self._read_hostname_conf(self.hostname_conf_fn)
        if conf:
            sys_hostname = conf.hostname
        else:
            sys_hostname = None
        return (self.hostname_conf_fn, sys_hostname)

    def _read_hostname_conf(self, filename):
        try:
            conf = HostnameConf(util.load_file(filename))
            conf.parse()
            return conf
        except IOError:
            util.logexc(LOG, "Error reading hostname from %s", filename)
            return None
>>>>>>> 29b4adef

    def _read_hostname(self, filename, default=None):
        conf = self._read_hostname_conf(filename)
        if not conf:
            return default
        if not conf.hostname:
            return default
        return conf.hostname

    def _get_localhost_ip(self):
        # Note: http://www.leonardoborda.com/blog/127-0-1-1-ubuntu-debian/
        return "127.0.1.1"

    def set_timezone(self, tz):
        # TODO(harlowja): move this code into
        # the parent distro...
        tz_file = os.path.join(self.tz_zone_dir, str(tz))
        if not os.path.isfile(tz_file):
            raise RuntimeError(("Invalid timezone %s,"
                                " no file found at %s") % (tz, tz_file))
        # "" provides trailing newline during join
<<<<<<< HEAD
        tz_lines = ["# Created by cloud-init", str(tz), ""]
        util.write_file("/etc/timezone", "\n".join(tz_lines))
        util.copy(tz_file, "/etc/localtime")
=======
        tz_lines = [
            util.make_header(),
            str(tz), 
            "",
        ]
        util.write_file(self.tz_conf_fn, "\n".join(tz_lines))
        # This ensures that the correct tz will be used for the system
        util.copy(tz_file, self.tz_local_fn)
>>>>>>> 29b4adef

    def package_command(self, command, args=None):
        e = os.environ.copy()
        # See: http://tiny.cc/kg91fw
        # Or: http://tiny.cc/mh91fw
        e['DEBIAN_FRONTEND'] = 'noninteractive'
        cmd = ['apt-get', '--option', 'Dpkg::Options::=--force-confold',
               '--assume-yes', '--quiet', command]
        if args:
            cmd.extend(args)
        # Allow the output of this to flow outwards (ie not be captured)
        util.subp(cmd, env=e, capture=False)

    def update_package_sources(self):
        self._runner.run("update-sources", self.package_command,
                         ["update"], freq=PER_INSTANCE)

    def get_primary_arch(self):
        (arch, _err) = util.subp(['dpkg', '--print-architecture'])
        return str(arch).strip()<|MERGE_RESOLUTION|>--- conflicted
+++ resolved
@@ -51,11 +51,7 @@
 
     def apply_locale(self, locale, out_fn=None):
         if not out_fn:
-<<<<<<< HEAD
-            out_fn = '/etc/default/locale'
-=======
             out_fn = self.locale_conf_fn
->>>>>>> 29b4adef
         util.subp(['locale-gen', locale], capture=False)
         util.subp(['update-locale', locale], capture=False)
         # "" provides trailing newline during join
@@ -71,11 +67,7 @@
         self.package_command('install', pkglist)
 
     def _write_network(self, settings):
-<<<<<<< HEAD
-        util.write_file("/etc/network/interfaces", settings)
-=======
         util.write_file(self.network_conf_fn, settings)
->>>>>>> 29b4adef
         return ['all']
 
     def _bring_up_interfaces(self, device_names):
@@ -88,43 +80,12 @@
         else:
             return distros.Distro._bring_up_interfaces(self, device_names)
 
-<<<<<<< HEAD
-    def set_hostname(self, hostname, fqdn=None):
-        self._write_hostname(hostname, "/etc/hostname")
-        LOG.debug("Setting hostname to %s", hostname)
-        util.subp(['hostname', hostname])
-
-    def _write_hostname(self, hostname, out_fn):
-        # "" gives trailing newline.
-        util.write_file(out_fn, "%s\n" % str(hostname), 0644)
-
-    def update_hostname(self, hostname, fqdn, prev_fn):
-        hostname_prev = self._read_hostname(prev_fn)
-        hostname_in_etc = self._read_hostname("/etc/hostname")
-        update_files = []
-        if not hostname_prev or hostname_prev != hostname:
-            update_files.append(prev_fn)
-        if (not hostname_in_etc or
-            (hostname_in_etc == hostname_prev and
-             hostname_in_etc != hostname)):
-            update_files.append("/etc/hostname")
-        for fn in update_files:
-            try:
-                self._write_hostname(hostname, fn)
-            except:
-                util.logexc(LOG, "Failed to write hostname %s to %s",
-                            hostname, fn)
-        if (hostname_in_etc and hostname_prev and
-            hostname_in_etc != hostname_prev):
-            LOG.debug(("%s differs from /etc/hostname."
-                        " Assuming user maintained hostname."), prev_fn)
-        if "/etc/hostname" in update_files:
-            LOG.debug("Setting hostname to %s", hostname)
-            util.subp(['hostname', hostname])
-=======
-    def set_hostname(self, hostname):
-        self._write_hostname(hostname, self.hostname_conf_fn)
-        self._apply_hostname(hostname)
+    def _select_hostname(self, hostname, fqdn):
+        # Prefer the short hostname over the long
+        # fully qualified domain name
+        if not hostname:
+            return fqdn
+        return hostname
 
     def _write_hostname(self, your_hostname, out_fn):
         conf = self._read_hostname_conf(out_fn)
@@ -150,7 +111,6 @@
         except IOError:
             util.logexc(LOG, "Error reading hostname from %s", filename)
             return None
->>>>>>> 29b4adef
 
     def _read_hostname(self, filename, default=None):
         conf = self._read_hostname_conf(filename)
@@ -171,21 +131,15 @@
         if not os.path.isfile(tz_file):
             raise RuntimeError(("Invalid timezone %s,"
                                 " no file found at %s") % (tz, tz_file))
-        # "" provides trailing newline during join
-<<<<<<< HEAD
-        tz_lines = ["# Created by cloud-init", str(tz), ""]
-        util.write_file("/etc/timezone", "\n".join(tz_lines))
-        util.copy(tz_file, "/etc/localtime")
-=======
+        # Note: "" provides trailing newline during join
         tz_lines = [
             util.make_header(),
-            str(tz), 
+            str(tz),
             "",
         ]
         util.write_file(self.tz_conf_fn, "\n".join(tz_lines))
         # This ensures that the correct tz will be used for the system
         util.copy(tz_file, self.tz_local_fn)
->>>>>>> 29b4adef
 
     def package_command(self, command, args=None):
         e = os.environ.copy()
